--- conflicted
+++ resolved
@@ -14,14 +14,9 @@
 from dataclasses import dataclass, field
 from typing import TYPE_CHECKING, Optional, TypedDict
 
-<<<<<<< HEAD
+from rebrowser_playwright._impl._errors import TimeoutError
 from rebrowser_playwright.async_api import Browser as PlaywrightBrowser
 from rebrowser_playwright.async_api import (
-=======
-from playwright._impl._errors import TimeoutError
-from playwright.async_api import Browser as PlaywrightBrowser
-from playwright.async_api import (
->>>>>>> d58b1b98
 	BrowserContext as PlaywrightBrowserContext,
 )
 from rebrowser_playwright.async_api import (
@@ -344,7 +339,6 @@
 		# Expose anti-detection scripts
 		await context.add_init_script(
 			"""
-<<<<<<< HEAD
 
 			// Permissions
 			const originalQuery = window.navigator.permissions.query;
@@ -360,40 +354,6 @@
 				};
 			})();
 			"""
-=======
-            // Webdriver property
-            Object.defineProperty(navigator, 'webdriver', {
-                get: () => undefined
-            });
-
-            // Languages
-            Object.defineProperty(navigator, 'languages', {
-                get: () => ['en-US']
-            });
-
-            // Plugins
-            Object.defineProperty(navigator, 'plugins', {
-                get: () => [1, 2, 3, 4, 5]
-            });
-
-            // Chrome runtime
-            window.chrome = { runtime: {} };
-
-            // Permissions
-            const originalQuery = window.navigator.permissions.query;
-            window.navigator.permissions.query = (parameters) => (
-                parameters.name === 'notifications' ?
-                    Promise.resolve({ state: Notification.permission }) :
-                    originalQuery(parameters)
-            );
-            (function () {
-                const originalAttachShadow = Element.prototype.attachShadow;
-                Element.prototype.attachShadow = function attachShadow(options) {
-                    return originalAttachShadow.call(this, { ...options, mode: "open" });
-                };
-            })();
-            """
->>>>>>> d58b1b98
 		)
 
 		return context
