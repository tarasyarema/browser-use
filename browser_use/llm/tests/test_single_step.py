import logging
import tempfile

import pytest

from browser_use.agent.prompts import AgentMessagePrompt
from browser_use.agent.service import Agent
from browser_use.browser.views import BrowserStateSummary, TabInfo
from browser_use.dom.views import DOMSelectorMap, EnhancedDOMTreeNode, NodeType, SerializedDOMState, SimplifiedNode
from browser_use.filesystem.file_system import FileSystem
from browser_use.llm.anthropic.chat import ChatAnthropic
from browser_use.llm.azure.chat import ChatAzureOpenAI
from browser_use.llm.base import BaseChatModel
from browser_use.llm.google.chat import ChatGoogle
from browser_use.llm.groq.chat import ChatGroq
from browser_use.llm.openai.chat import ChatOpenAI

# Set logging level to INFO for this module
logger = logging.getLogger(__name__)
logger.setLevel(logging.INFO)


def create_mock_state_message(temp_dir: str):
	"""Create a mock state message with a single clickable element."""

	# Create a mock DOM element with a single clickable button
	mock_button = EnhancedDOMTreeNode(
		node_id=1,
		backend_node_id=1,
		node_type=NodeType.ELEMENT_NODE,
		node_name='button',
		node_value='Click Me',
		attributes={'id': 'test-button'},
<<<<<<< HEAD
		# Force this to ensure it's not shown by default
		extra_attributes={'aria-label': 'Click Me'},
		children=[],
=======
		is_scrollable=False,
>>>>>>> 67f4ae11
		is_visible=True,
		absolute_position=None,
		session_id=None,
		target_id='test-target',
		frame_id=None,
		content_document=None,
		shadow_root_type=None,
		shadow_roots=None,
		parent_node=None,
		children_nodes=None,
		ax_node=None,
		snapshot_node=None,
	)

	# Create selector map
	selector_map: DOMSelectorMap = {1: mock_button}

	# Create mock tab info with proper integer page_id
	mock_tab = TabInfo(
		page_id=1,  # Changed to integer
		url='https://example.com',
		title='Test Page',
	)

	dom_state = SerializedDOMState(
		_root=SimplifiedNode(
			original_node=mock_button,
			children=[],
			should_display=True,
			interactive_index=1,
		),
		selector_map=selector_map,
	)

	# Create mock browser state with required selector_map
	mock_browser_state = BrowserStateSummary(
		dom_state=dom_state,  # Using the actual DOM element
		url='https://example.com',
		title='Test Page',
		tabs=[mock_tab],
		screenshot='',  # Empty screenshot
		pixels_above=0,
		pixels_below=0,
	)

	# Create file system using the provided temp directory
	mock_file_system = FileSystem(temp_dir)

	# Create the agent message prompt
	agent_prompt = AgentMessagePrompt(
		browser_state_summary=mock_browser_state,
		file_system=mock_file_system,  # Now using actual FileSystem instance
		agent_history_description='',  # Empty history
		read_state_description='',  # Empty read state
		task='Click the button on the page',
		include_attributes=['id'],
		step_info=None,
		page_filtered_actions=None,
		max_clickable_elements_length=40000,
		sensitive_data=None,
	)

	# Override the clickable_elements_to_string method to return our simple element
<<<<<<< HEAD
	mock_button.clickable_elements_to_string = (
		lambda include_attributes=None, include_extra_attributes=None: '[1]<button id="test-button">Click Me</button>'
	)
=======
	dom_state.llm_representation = lambda include_attributes=None: '[1]<button id="test-button">Click Me</button>'
>>>>>>> 67f4ae11

	# Get the formatted message
	message = agent_prompt.get_user_message(use_vision=False)

	return message


# Pytest parameterized version
@pytest.mark.parametrize(
	'llm_class,model_name',
	[
		(ChatGroq, 'meta-llama/llama-4-maverick-17b-128e-instruct'),
		(ChatGoogle, 'gemini-2.0-flash-exp'),
		(ChatOpenAI, 'gpt-4.1-mini'),
		(ChatAnthropic, 'claude-3-5-sonnet-latest'),
		(ChatAzureOpenAI, 'gpt-4.1-mini'),
	],
)
async def test_single_step_parametrized(llm_class, model_name):
	"""Test single step with different LLM providers using pytest parametrize."""
	llm = llm_class(model=model_name)

	agent = Agent(task='Click the button on the page', llm=llm)

	# Create temporary directory that will stay alive during the test
	with tempfile.TemporaryDirectory() as temp_dir:
		# Create mock state message
		mock_message = create_mock_state_message(temp_dir)

		agent.message_manager._set_message_with_type(mock_message, 'state')

		messages = agent.message_manager.get_messages()

		# Test with simple question
		response = await llm.ainvoke(messages, agent.AgentOutput)

		# Basic assertions to ensure response is valid
		assert response.completion is not None
		assert response.usage is not None
		assert response.usage.total_tokens > 0


async def test_single_step():
	"""Original test function that tests all models in a loop."""
	# Create a list of models to test
	models: list[BaseChatModel] = [
		ChatGroq(model='meta-llama/llama-4-maverick-17b-128e-instruct'),
		ChatGoogle(model='gemini-2.0-flash-exp'),
		ChatOpenAI(model='gpt-4.1'),
		ChatAnthropic(model='claude-3-5-sonnet-latest'),  # Using haiku for cost efficiency
		ChatAzureOpenAI(model='gpt-4o-mini'),
	]

	for llm in models:
		print(f'\n{"=" * 60}')
		print(f'Testing with model: {llm.provider} - {llm.model}')
		print(f'{"=" * 60}\n')

		agent = Agent(task='Click the button on the page', llm=llm)

		# Create temporary directory that will stay alive during the test
		with tempfile.TemporaryDirectory() as temp_dir:
			# Create mock state message
			mock_message = create_mock_state_message(temp_dir)

			# Print the mock message content to see what it looks like
			print('Mock state message:')
			print(mock_message.content)
			print('\n' + '=' * 50 + '\n')

			agent.message_manager._set_message_with_type(mock_message, 'state')

			messages = agent.message_manager.get_messages()

			# Test with simple question
			try:
				response = await llm.ainvoke(messages, agent.AgentOutput)
				logger.info(f'Response from {llm.provider}: {response.completion}')
				logger.info(f'Actions: {str(response.completion.action)}')

			except Exception as e:
				logger.error(f'Error with {llm.provider}: {type(e).__name__}: {str(e)}')

		print(f'\n{"=" * 60}\n')


if __name__ == '__main__':
	import asyncio

	asyncio.run(test_single_step())<|MERGE_RESOLUTION|>--- conflicted
+++ resolved
@@ -31,13 +31,7 @@
 		node_name='button',
 		node_value='Click Me',
 		attributes={'id': 'test-button'},
-<<<<<<< HEAD
-		# Force this to ensure it's not shown by default
-		extra_attributes={'aria-label': 'Click Me'},
-		children=[],
-=======
 		is_scrollable=False,
->>>>>>> 67f4ae11
 		is_visible=True,
 		absolute_position=None,
 		session_id=None,
@@ -101,13 +95,7 @@
 	)
 
 	# Override the clickable_elements_to_string method to return our simple element
-<<<<<<< HEAD
-	mock_button.clickable_elements_to_string = (
-		lambda include_attributes=None, include_extra_attributes=None: '[1]<button id="test-button">Click Me</button>'
-	)
-=======
 	dom_state.llm_representation = lambda include_attributes=None: '[1]<button id="test-button">Click Me</button>'
->>>>>>> 67f4ae11
 
 	# Get the formatted message
 	message = agent_prompt.get_user_message(use_vision=False)
