(
  args = {
    doHighlightElements: true,
    focusHighlightIndex: -1,
    viewportExpansion: 0,
    debugMode: false,
  }
) => {
  const { doHighlightElements, focusHighlightIndex, viewportExpansion, debugMode } = args;
  let highlightIndex = 0; // Reset highlight index

  // Add caching mechanisms at the top level
  const DOM_CACHE = {
    boundingRects: new WeakMap(),
    clientRects: new WeakMap(),
    computedStyles: new WeakMap(),
    clearCache: () => {
      DOM_CACHE.boundingRects = new WeakMap();
      DOM_CACHE.clientRects = new WeakMap();
      DOM_CACHE.computedStyles = new WeakMap();
    }
  };

  /**
   * Gets the cached bounding rect for an element.
   *
   * @param {HTMLElement} element - The element to get the bounding rect for.
   * @returns {DOMRect | null} The cached bounding rect, or null if the element is not found.
   */
  function getCachedBoundingRect(element) {
    if (!element) return null;

    if (DOM_CACHE.boundingRects.has(element)) {
      return DOM_CACHE.boundingRects.get(element);
    }

    const rect = element.getBoundingClientRect();

    if (rect) {
      DOM_CACHE.boundingRects.set(element, rect);
    }
    return rect;
  }

  /**
   * Gets the cached computed style for an element.
   *
   * @param {HTMLElement} element - The element to get the computed style for.
   * @returns {CSSStyleDeclaration | null} The cached computed style, or null if the element is not found.
   */
  function getCachedComputedStyle(element) {
    if (!element) return null;

    if (DOM_CACHE.computedStyles.has(element)) {
      return DOM_CACHE.computedStyles.get(element);
    }

    const style = window.getComputedStyle(element);

    if (style) {
      DOM_CACHE.computedStyles.set(element, style);
    }
    return style;
  }

  /**
   * Gets the cached client rects for an element.
   *
   * @param {HTMLElement} element - The element to get the client rects for.
   * @returns {DOMRectList | null} The cached client rects, or null if the element is not found.
   */
  function getCachedClientRects(element) {
    if (!element) return null;

    if (DOM_CACHE.clientRects.has(element)) {
      return DOM_CACHE.clientRects.get(element);
    }

    const rects = element.getClientRects();

    if (rects) {
      DOM_CACHE.clientRects.set(element, rects);
    }
    return rects;
  }

  /**
   * Hash map of DOM nodes indexed by their highlight index.
   *
   * @type {Object<string, any>}
   */
  const DOM_HASH_MAP = {};

  const ID = { current: 0 };

  const HIGHLIGHT_CONTAINER_ID = "playwright-highlight-container";

  // Add a WeakMap cache for XPath strings
  const xpathCache = new WeakMap();

  // // Initialize once and reuse
  // const viewportObserver = new IntersectionObserver(
  //   (entries) => {
  //     entries.forEach(entry => {
  //       elementVisibilityMap.set(entry.target, entry.isIntersecting);
  //     });
  //   },
  //   { rootMargin: `${viewportExpansion}px` }
  // );

  /**
   * Highlights an element in the DOM and returns the index of the next element.
   *
   * @param {HTMLElement} element - The element to highlight.
   * @param {number} index - The index of the element.
   * @param {HTMLElement | null} parentIframe - The parent iframe node.
   * @returns {number} The index of the next element.
   */
  function highlightElement(element, index, parentIframe = null) {
    if (!element) return index;

    const overlays = [];
    /**
     * @type {HTMLElement | null}
     */
    let label = null;
    let labelWidth = 20;
    let labelHeight = 16;
    let cleanupFn = null;

    try {
      // Create or get highlight container
      let container = document.getElementById(HIGHLIGHT_CONTAINER_ID);
      if (!container) {
        container = document.createElement("div");
        container.id = HIGHLIGHT_CONTAINER_ID;
        container.style.position = "fixed";
        container.style.pointerEvents = "none";
        container.style.top = "0";
        container.style.left = "0";
        container.style.width = "100%";
        container.style.height = "100%";
        // Use the maximum valid value in zIndex to ensure the element is not blocked by overlapping elements.
        container.style.zIndex = "2147483647";
        container.style.backgroundColor = 'transparent';
        document.body.appendChild(container);
      }

      // Get element client rects
      const rects = element.getClientRects(); // Use getClientRects()

      if (!rects || rects.length === 0) return index; // Exit if no rects

      // Generate a color based on the index
      const colors = [
        "#FF0000",
        "#00FF00",
        "#0000FF",
        "#FFA500",
        "#800080",
        "#008080",
        "#FF69B4",
        "#4B0082",
        "#FF4500",
        "#2E8B57",
        "#DC143C",
        "#4682B4",
      ];
      const colorIndex = index % colors.length;
      const baseColor = colors[colorIndex];
      const backgroundColor = baseColor + "1A"; // 10% opacity version of the color

      // Get iframe offset if necessary
      let iframeOffset = { x: 0, y: 0 };
      if (parentIframe) {
        const iframeRect = parentIframe.getBoundingClientRect(); // Keep getBoundingClientRect for iframe offset
        iframeOffset.x = iframeRect.left;
        iframeOffset.y = iframeRect.top;
      }

      // Create fragment to hold overlay elements
      const fragment = document.createDocumentFragment();

      // Create highlight overlays for each client rect
      for (const rect of rects) {
        if (rect.width === 0 || rect.height === 0) continue; // Skip empty rects

        const overlay = document.createElement("div");
        overlay.style.position = "fixed";
        overlay.style.border = `2px solid ${baseColor}`;
        overlay.style.backgroundColor = backgroundColor;
        overlay.style.pointerEvents = "none";
        overlay.style.boxSizing = "border-box";

        const top = rect.top + iframeOffset.y;
        const left = rect.left + iframeOffset.x;

        overlay.style.top = `${top}px`;
        overlay.style.left = `${left}px`;
        overlay.style.width = `${rect.width}px`;
        overlay.style.height = `${rect.height}px`;

        fragment.appendChild(overlay);
        overlays.push({ element: overlay, initialRect: rect }); // Store overlay and its rect
      }

      // Create and position a single label relative to the first rect
      const firstRect = rects[0];
      label = document.createElement("div");
      label.className = "playwright-highlight-label";
      label.style.position = "fixed";
      label.style.background = baseColor;
      label.style.color = "white";
      label.style.padding = "1px 4px";
      label.style.borderRadius = "4px";
      label.style.fontSize = `${Math.min(12, Math.max(8, firstRect.height / 2))}px`;
      label.textContent = index.toString();

      labelWidth = label.offsetWidth > 0 ? label.offsetWidth : labelWidth; // Update actual width if possible
      labelHeight = label.offsetHeight > 0 ? label.offsetHeight : labelHeight; // Update actual height if possible

      const firstRectTop = firstRect.top + iframeOffset.y;
      const firstRectLeft = firstRect.left + iframeOffset.x;

      let labelTop = firstRectTop + 2;
      let labelLeft = firstRectLeft + firstRect.width - labelWidth - 2;

      // Adjust label position if first rect is too small
      if (firstRect.width < labelWidth + 4 || firstRect.height < labelHeight + 4) {
        labelTop = firstRectTop - labelHeight - 2;
        labelLeft = firstRectLeft + firstRect.width - labelWidth; // Align with right edge
        if (labelLeft < iframeOffset.x) labelLeft = firstRectLeft; // Prevent going off-left
      }

      // Ensure label stays within viewport bounds slightly better
      labelTop = Math.max(0, Math.min(labelTop, window.innerHeight - labelHeight));
      labelLeft = Math.max(0, Math.min(labelLeft, window.innerWidth - labelWidth));


      label.style.top = `${labelTop}px`;
      label.style.left = `${labelLeft}px`;

      fragment.appendChild(label);

      // Update positions on scroll/resize
      const updatePositions = () => {
        const newRects = element.getClientRects(); // Get fresh rects
        let newIframeOffset = { x: 0, y: 0 };

        if (parentIframe) {
          const iframeRect = parentIframe.getBoundingClientRect(); // Keep getBoundingClientRect for iframe
          newIframeOffset.x = iframeRect.left;
          newIframeOffset.y = iframeRect.top;
        }

        // Update each overlay
        overlays.forEach((overlayData, i) => {
          if (i < newRects.length) { // Check if rect still exists
            const newRect = newRects[i];
            const newTop = newRect.top + newIframeOffset.y;
            const newLeft = newRect.left + newIframeOffset.x;

            overlayData.element.style.top = `${newTop}px`;
            overlayData.element.style.left = `${newLeft}px`;
            overlayData.element.style.width = `${newRect.width}px`;
            overlayData.element.style.height = `${newRect.height}px`;
            overlayData.element.style.display = (newRect.width === 0 || newRect.height === 0) ? 'none' : 'block';
          } else {
            // If fewer rects now, hide extra overlays
            overlayData.element.style.display = 'none';
          }
        });

        // If there are fewer new rects than overlays, hide the extras
        if (newRects.length < overlays.length) {
          for (let i = newRects.length; i < overlays.length; i++) {
            overlays[i].element.style.display = 'none';
          }
        }

        // Update label position based on the first new rect
        if (label && newRects.length > 0) {
          const firstNewRect = newRects[0];
          const firstNewRectTop = firstNewRect.top + newIframeOffset.y;
          const firstNewRectLeft = firstNewRect.left + newIframeOffset.x;

          let newLabelTop = firstNewRectTop + 2;
          let newLabelLeft = firstNewRectLeft + firstNewRect.width - labelWidth - 2;

          if (firstNewRect.width < labelWidth + 4 || firstNewRect.height < labelHeight + 4) {
            newLabelTop = firstNewRectTop - labelHeight - 2;
            newLabelLeft = firstNewRectLeft + firstNewRect.width - labelWidth;
            if (newLabelLeft < newIframeOffset.x) newLabelLeft = firstNewRectLeft;
          }

          // Ensure label stays within viewport bounds
          newLabelTop = Math.max(0, Math.min(newLabelTop, window.innerHeight - labelHeight));
          newLabelLeft = Math.max(0, Math.min(newLabelLeft, window.innerWidth - labelWidth));

          label.style.top = `${newLabelTop}px`;
          label.style.left = `${newLabelLeft}px`;
          label.style.display = 'block';
        } else if (label) {
          // Hide label if element has no rects anymore
          label.style.display = 'none';
        }
      };


      const throttleFunction = (func, delay) => {
        let lastCall = 0;
        return (...args) => {
          const now = performance.now();
          if (now - lastCall < delay) return;
          lastCall = now;
          return func(...args);
        };
      };

      const throttledUpdatePositions = throttleFunction(updatePositions, 16); // ~60fps
      window.addEventListener('scroll', throttledUpdatePositions, true);
      window.addEventListener('resize', throttledUpdatePositions);

      // Add cleanup function
      cleanupFn = () => {
        window.removeEventListener('scroll', throttledUpdatePositions, true);
        window.removeEventListener('resize', throttledUpdatePositions);
        // Remove overlay elements if needed
        overlays.forEach(overlay => overlay.element.remove());
        if (label) label.remove();
      };

      // Then add fragment to container in one operation
      container.appendChild(fragment);

      return index + 1;
    } finally {
      // Store cleanup function for later use
      if (cleanupFn) {
        // Keep a reference to cleanup functions in a global array
        (window._highlightCleanupFunctions = window._highlightCleanupFunctions || []).push(cleanupFn);
      }
    }
  }

  // // Add this function to perform cleanup when needed
  // function cleanupHighlights() {
  //   if (window._highlightCleanupFunctions && window._highlightCleanupFunctions.length) {
  //     window._highlightCleanupFunctions.forEach(fn => fn());
  //     window._highlightCleanupFunctions = [];
  //   }

  //   // Also remove the container
  //   const container = document.getElementById(HIGHLIGHT_CONTAINER_ID);
  //   if (container) container.remove();
  // }

  /**
   * Gets the position of an element in its parent.
   *
   * @param {HTMLElement} currentElement - The element to get the position for.
   * @returns {number} The position of the element in its parent.
   */
  function getElementPosition(currentElement) {
    if (!currentElement.parentElement) {
      return 0; // No parent means no siblings
    }

    const tagName = currentElement.nodeName.toLowerCase();

    const siblings = Array.from(currentElement.parentElement.children)
      .filter((sib) => sib.nodeName.toLowerCase() === tagName);

    if (siblings.length === 1) {
      return 0; // Only element of its type
    }

    const index = siblings.indexOf(currentElement) + 1; // 1-based index
    return index;
  }


  function getXPathTree(element, stopAtBoundary = true) {
    if (xpathCache.has(element)) return xpathCache.get(element);

    const segments = [];
    let currentElement = element;

    while (currentElement && currentElement.nodeType === Node.ELEMENT_NODE) {
      // Stop if we hit a shadow root or iframe
      if (
        stopAtBoundary &&
        (currentElement.parentNode instanceof ShadowRoot ||
          currentElement.parentNode instanceof HTMLIFrameElement)
      ) {
        break;
      }

      const position = getElementPosition(currentElement);
      const tagName = currentElement.nodeName.toLowerCase();
      const xpathIndex = position > 0 ? `[${position}]` : "";
      segments.unshift(`${tagName}${xpathIndex}`);

      currentElement = currentElement.parentNode;
    }

    const result = segments.join("/");
    xpathCache.set(element, result);
    return result;
  }

  /**
   * Checks if a text node is visible.
   *
   * @param {Text} textNode - The text node to check.
   * @returns {boolean} Whether the text node is visible.
   */
  function isTextNodeVisible(textNode) {
    try {
      // Special case: when viewportExpansion is -1, consider all text nodes as visible
      if (viewportExpansion === -1) {
        // Still check parent visibility for basic filtering
        const parentElement = textNode.parentElement;
        if (!parentElement) return false;

        try {
          return parentElement.checkVisibility({
            checkOpacity: true,
            checkVisibilityCSS: true,
          });
        } catch (e) {
          // Fallback if checkVisibility is not supported
          const style = window.getComputedStyle(parentElement);
          return style.display !== 'none' &&
            style.visibility !== 'hidden' &&
            style.opacity !== '0';
        }
      }

      const range = document.createRange();
      range.selectNodeContents(textNode);
      const rects = range.getClientRects(); // Use getClientRects for Range

      if (!rects || rects.length === 0) {
        return false;
      }

      let isAnyRectVisible = false;
      let isAnyRectInViewport = false;

      for (const rect of rects) {
        // Check size
        if (rect.width > 0 && rect.height > 0) {
          isAnyRectVisible = true;

          // Viewport check for this rect
          if (!(
            rect.bottom < -viewportExpansion ||
            rect.top > window.innerHeight + viewportExpansion ||
            rect.right < -viewportExpansion ||
            rect.left > window.innerWidth + viewportExpansion
          )) {
            isAnyRectInViewport = true;
            break; // Found a visible rect in viewport, no need to check others
          }
        }
      }

      if (!isAnyRectVisible || !isAnyRectInViewport) {
        return false;
      }

      // Check parent visibility
      const parentElement = textNode.parentElement;
      if (!parentElement) return false;

      try {
        return parentElement.checkVisibility({
          checkOpacity: true,
          checkVisibilityCSS: true,
        });
      } catch (e) {
        // Fallback if checkVisibility is not supported
        const style = window.getComputedStyle(parentElement);
        return style.display !== 'none' &&
          style.visibility !== 'hidden' &&
          style.opacity !== '0';
      }
    } catch (e) {
      console.warn('Error checking text node visibility:', e);
      return false;
    }
  }

  /**
   * Checks if an element is accepted.
   *
   * @param {HTMLElement} element - The element to check.
   * @returns {boolean} Whether the element is accepted.
   */
  function isElementAccepted(element) {
    if (!element || !element.tagName) return false;

    // Always accept body and common container elements
    const alwaysAccept = new Set([
      "body", "div", "main", "article", "section", "nav", "header", "footer"
    ]);
    const tagName = element.tagName.toLowerCase();

    if (alwaysAccept.has(tagName)) return true;

    const leafElementDenyList = new Set([
      "svg",
      "script",
      "style",
      "link",
      "meta",
      "noscript",
      "template",
    ]);

    return !leafElementDenyList.has(tagName);
  }

  /**
   * Checks if an element is visible.
   *
   * @param {HTMLElement} element - The element to check.
   * @returns {boolean} Whether the element is visible.
   */
  function isElementVisible(element) {
    const style = getCachedComputedStyle(element);
    return (
      element.offsetWidth > 0 &&
      element.offsetHeight > 0 &&
      style?.visibility !== "hidden" &&
      style?.display !== "none"
    );
  }

  /**
   * Checks if an element is interactive.
   * 
   * lots of comments, and uncommented code - to show the logic of what we already tried
   * 
   * One of the things we tried at the beginning was also to use event listeners, and other fancy class, style stuff -> what actually worked best was just combining most things with computed cursor style :)
   * 
   * @param {HTMLElement} element - The element to check.
   */
  function isInteractiveElement(element) {
    if (!element || element.nodeType !== Node.ELEMENT_NODE) {
      return false;
    }

    // Cache the tagName and style lookups
    const tagName = element.tagName.toLowerCase();
    const style = getCachedComputedStyle(element);

    // Define interactive cursors
    const interactiveCursors = new Set([
      'pointer',    // Link/clickable elements
      'move',       // Movable elements
      'text',       // Text selection
      'grab',       // Grabbable elements
      'grabbing',   // Currently grabbing
      'cell',       // Table cell selection
      'copy',       // Copy operation
      'alias',      // Alias creation
      'all-scroll', // Scrollable content
      'col-resize', // Column resize
      'context-menu', // Context menu available
      'crosshair',  // Precise selection
      'e-resize',   // East resize
      'ew-resize',  // East-west resize
      'help',       // Help available
      'n-resize',   // North resize
      'ne-resize',  // Northeast resize
      'nesw-resize', // Northeast-southwest resize
      'ns-resize',  // North-south resize
      'nw-resize',  // Northwest resize
      'nwse-resize', // Northwest-southeast resize
      'row-resize', // Row resize
      's-resize',   // South resize
      'se-resize',  // Southeast resize
      'sw-resize',  // Southwest resize
      'vertical-text', // Vertical text selection
      'w-resize',   // West resize
      'zoom-in',    // Zoom in
      'zoom-out'    // Zoom out
    ]);

    // Define non-interactive cursors
    const nonInteractiveCursors = new Set([
      'not-allowed', // Action not allowed
      'no-drop',     // Drop not allowed
      'wait',        // Processing
      'progress',    // In progress
      'initial',     // Initial value
      'inherit'      // Inherited value
      //? Let's just include all potentially clickable elements that are not specifically blocked
      // 'none',        // No cursor
      // 'default',     // Default cursor 
      // 'auto',        // Browser default
    ]);

    /**
     * Checks if an element has an interactive pointer.
     *
     * @param {HTMLElement} element - The element to check.
     * @returns {boolean} Whether the element has an interactive pointer.
     */
    function doesElementHaveInteractivePointer(element) {
      if (element.tagName.toLowerCase() === "html") return false;

      if (style?.cursor && interactiveCursors.has(style.cursor)) return true;

      return false;
    }

    let isInteractiveCursor = doesElementHaveInteractivePointer(element);

    // Genius fix for almost all interactive elements
    if (isInteractiveCursor) {
      return true;
    }

    const interactiveElements = new Set([
      "a",          // Links
      "button",     // Buttons
      "input",      // All input types (text, checkbox, radio, etc.)
      "select",     // Dropdown menus
      "textarea",   // Text areas
      "details",    // Expandable details
      "summary",    // Summary element (clickable part of details)
      "label",      // Form labels (often clickable)
      "option",     // Select options
      "optgroup",   // Option groups
      "fieldset",   // Form fieldsets (can be interactive with legend)
      "legend",     // Fieldset legends
    ]);

    // Define explicit disable attributes and properties
    const explicitDisableTags = new Set([
      'disabled',           // Standard disabled attribute
      // 'aria-disabled',      // ARIA disabled state
      'readonly',          // Read-only state
      // 'aria-readonly',     // ARIA read-only state
      // 'aria-hidden',       // Hidden from accessibility
      // 'hidden',            // Hidden attribute
      // 'inert',             // Inert attribute
      // 'aria-inert',        // ARIA inert state
      // 'tabindex="-1"',     // Removed from tab order
      // 'aria-hidden="true"' // Hidden from screen readers
    ]);

    // handle inputs, select, checkbox, radio, textarea, button and make sure they are not cursor style disabled/not-allowed
    if (interactiveElements.has(tagName)) {
      // Check for non-interactive cursor
      if (style?.cursor && nonInteractiveCursors.has(style.cursor)) {
        return false;
      }

      // Check for explicit disable attributes
      for (const disableTag of explicitDisableTags) {
        if (element.hasAttribute(disableTag) ||
          element.getAttribute(disableTag) === 'true' ||
          element.getAttribute(disableTag) === '') {
          return false;
        }
      }

      // Check for disabled property on form elements
      if (element.disabled) {
        return false;
      }

      // Check for readonly property on form elements
      if (element.readOnly) {
        return false;
      }

      // Check for inert property
      if (element.inert) {
        return false;
      }

      return true;
    }

    const role = element.getAttribute("role");
    const ariaRole = element.getAttribute("aria-role");

    // Check for contenteditable attribute
    if (element.getAttribute("contenteditable") === "true" || element.isContentEditable) {
      return true;
    }

    // Added enhancement to capture dropdown interactive elements
    if (element.classList && (
      element.classList.contains("button") ||
      element.classList.contains('dropdown-toggle') ||
      element.getAttribute('data-index') ||
      element.getAttribute('data-toggle') === 'dropdown' ||
      element.getAttribute('aria-haspopup') === 'true'
    )) {
      return true;
    }


    const interactiveRoles = new Set([
      'button',           // Directly clickable element
      // 'link',            // Clickable link
      'menu',            // Menu container (ARIA menus)
      'menubar',         // Menu bar container
      'menuitem',        // Clickable menu item
      'menuitemradio',   // Radio-style menu item (selectable)
      'menuitemcheckbox', // Checkbox-style menu item (toggleable)
      'radio',           // Radio button (selectable)
      'checkbox',        // Checkbox (toggleable)
      'tab',             // Tab (clickable to switch content)
      'switch',          // Toggle switch (clickable to change state)
      'slider',          // Slider control (draggable)
      'spinbutton',      // Number input with up/down controls
      'combobox',        // Dropdown with text input
      'searchbox',       // Search input field
      'textbox',         // Text input field
      'listbox',         // Selectable list
      'option',          // Selectable option in a list
      'scrollbar'        // Scrollable control
    ]);


    // Basic role/attribute checks
    const hasInteractiveRole =
      interactiveElements.has(tagName) ||
      (role && interactiveRoles.has(role)) ||
      (ariaRole && interactiveRoles.has(ariaRole));

    if (hasInteractiveRole) return true;


    // check whether element has event listeners by window.getEventListeners
    try {
      if (typeof getEventListeners === 'function') {
        const listeners = getEventListeners(element);
        const mouseEvents = ['click', 'mousedown', 'mouseup', 'dblclick'];
        for (const eventType of mouseEvents) {
          if (listeners[eventType] && listeners[eventType].length > 0) {
            return true; // Found a mouse interaction listener
          }
        }
      }

      const getEventListenersForNode = element?.ownerDocument?.defaultView?.getEventListenersForNode || window.getEventListenersForNode;
      if (typeof getEventListenersForNode === 'function') {
        const listeners = getEventListenersForNode(element);
        const interactionEvents = ['click', 'mousedown', 'mouseup', 'keydown', 'keyup', 'submit', 'change', 'input', 'focus', 'blur'];
        for (const eventType of interactionEvents) {
          for (const listener of listeners) {
            if (listener.type === eventType) {
              return true; // Found a common interaction listener
            }
          }
        }
      }
      // Fallback: Check common event attributes if getEventListeners is not available (getEventListeners doesn't work in page.evaluate context)
      const commonMouseAttrs = ['onclick', 'onmousedown', 'onmouseup', 'ondblclick'];
      for (const attr of commonMouseAttrs) {
        if (element.hasAttribute(attr) || typeof element[attr] === 'function') {
          return true;
        }
      }
    } catch (e) {
      // console.warn(`Could not check event listeners for ${element.tagName}:`, e);
      // If checking listeners fails, rely on other checks
    }

    return false
  }


  /**
   * Checks if an element is the topmost element at its position.
   *
   * @param {HTMLElement} element - The element to check.
   * @returns {boolean} Whether the element is the topmost element at its position.
   */
  function isTopElement(element) {
    // Special case: when viewportExpansion is -1, consider all elements as "top" elements
    if (viewportExpansion === -1) {
      return true;
    }

    const rects = getCachedClientRects(element); // Replace element.getClientRects()

    if (!rects || rects.length === 0) {
      return false; // No geometry, cannot be top
    }

    let isAnyRectInViewport = false;
    for (const rect of rects) {
      // Use the same logic as isInExpandedViewport check
      if (rect.width > 0 && rect.height > 0 && !( // Only check non-empty rects
        rect.bottom < -viewportExpansion ||
        rect.top > window.innerHeight + viewportExpansion ||
        rect.right < -viewportExpansion ||
        rect.left > window.innerWidth + viewportExpansion
      )) {
        isAnyRectInViewport = true;
        break;
      }
    }

    if (!isAnyRectInViewport) {
      return false; // All rects are outside the viewport area
    }


    // Find the correct document context and root element
    let doc = element.ownerDocument;

    // If we're in an iframe, elements are considered top by default
    if (doc !== window.document) {
      return true;
    }

    // For shadow DOM, we need to check within its own root context
    const shadowRoot = element.getRootNode();
    if (shadowRoot instanceof ShadowRoot) {
      const centerX = rects[Math.floor(rects.length / 2)].left + rects[Math.floor(rects.length / 2)].width / 2;
      const centerY = rects[Math.floor(rects.length / 2)].top + rects[Math.floor(rects.length / 2)].height / 2;

      try {
        const topEl = shadowRoot.elementFromPoint(centerX, centerY);
        if (!topEl) return false;

        let current = topEl;
        while (current && current !== shadowRoot) {
          if (current === element) return true;
          current = current.parentElement;
        }
        return false;
      } catch (e) {
        return true;
      }
    }

<<<<<<< HEAD
    const margin = 10;
=======
    const margin = 5;
>>>>>>> fd133988
    const rect = rects[Math.floor(rects.length / 2)];

    // For elements in viewport, check if they're topmost. Do the check in the
    // center of the element and at the corners to ensure we catch more cases.
    const checkPoints = [
      // Initially only this was used, but it was not enough
      { x: rect.left + rect.width / 2, y: rect.top + rect.height / 2 },
<<<<<<< HEAD
      { x: rect.left + margin, y: rect.top + margin },
      { x: rect.right - margin, y: rect.top + margin },
      { x: rect.left + margin, y: rect.bottom - margin },
      { x: rect.right - margin, y: rect.bottom - margin }
=======
      { x: rect.left + margin, y: rect.top + margin },        // top left
      // { x: rect.right - margin, y: rect.top + margin },    // top right
      // { x: rect.left + margin, y: rect.bottom - margin },  // bottom left
      { x: rect.right - margin, y: rect.bottom - margin },    // bottom right
>>>>>>> fd133988
    ];

    return checkPoints.some(({ x, y }) => {
      try {
        const topEl = document.elementFromPoint(x, y);
        if (!topEl) return false;

        let current = topEl;
        while (current && current !== document.documentElement) {
          if (current === element) return true;
          current = current.parentElement;
        }
        return false;
      } catch (e) {
        return true;
      }
    });
  }

  /**
   * Checks if an element is within the expanded viewport.
   *
   * @param {HTMLElement} element - The element to check.
   * @param {number} viewportExpansion - The viewport expansion.
   * @returns {boolean} Whether the element is within the expanded viewport.
   */
  function isInExpandedViewport(element, viewportExpansion) {
    if (viewportExpansion === -1) {
      return true;
    }

    const rects = element.getClientRects(); // Use getClientRects

    if (!rects || rects.length === 0) {
      // Fallback to getBoundingClientRect if getClientRects is empty,
      // useful for elements like <svg> that might not have client rects but have a bounding box.
      const boundingRect = getCachedBoundingRect(element);
      if (!boundingRect || boundingRect.width === 0 || boundingRect.height === 0) {
        return false;
      }
      return !(
        boundingRect.bottom < -viewportExpansion ||
        boundingRect.top > window.innerHeight + viewportExpansion ||
        boundingRect.right < -viewportExpansion ||
        boundingRect.left > window.innerWidth + viewportExpansion
      );
    }

    // Check if *any* client rect is within the viewport
    for (const rect of rects) {
      if (rect.width === 0 || rect.height === 0) continue; // Skip empty rects

      if (!(
        rect.bottom < -viewportExpansion ||
        rect.top > window.innerHeight + viewportExpansion ||
        rect.right < -viewportExpansion ||
        rect.left > window.innerWidth + viewportExpansion
      )) {
        return true; // Found at least one rect in the viewport
      }
    }

    return false; // No rects were found in the viewport
  }

  // /**
  //  * Gets the effective scroll of an element.
  //  *
  //  * @param {HTMLElement} element - The element to get the effective scroll for.
  //  * @returns {Object} The effective scroll of the element.
  //  */
  // function getEffectiveScroll(element) {
  //   let currentEl = element;
  //   let scrollX = 0;
  //   let scrollY = 0;

  //   while (currentEl && currentEl !== document.documentElement) {
  //     if (currentEl.scrollLeft || currentEl.scrollTop) {
  //       scrollX += currentEl.scrollLeft;
  //       scrollY += currentEl.scrollTop;
  //     }
  //     currentEl = currentEl.parentElement;
  //   }

  //   scrollX += window.scrollX;
  //   scrollY += window.scrollY;

  //   return { scrollX, scrollY };
  // }

  /**
   * Checks if an element is an interactive candidate.
   *
   * @param {HTMLElement} element - The element to check.
   * @returns {boolean} Whether the element is an interactive candidate.
   */
  function isInteractiveCandidate(element) {
    if (!element || element.nodeType !== Node.ELEMENT_NODE) return false;

    const tagName = element.tagName.toLowerCase();

    // Fast-path for common interactive elements
    const interactiveElements = new Set([
      "a", "button", "input", "select", "textarea", "details", "summary", "label"
    ]);

    if (interactiveElements.has(tagName)) return true;

    // Quick attribute checks without getting full lists
    const hasQuickInteractiveAttr = element.hasAttribute("onclick") ||
      element.hasAttribute("role") ||
      element.hasAttribute("tabindex") ||
      element.hasAttribute("aria-") ||
      element.hasAttribute("data-action") ||
      element.getAttribute("contenteditable") === "true";

    return hasQuickInteractiveAttr;
  }

  // --- Define constants for distinct interaction check ---
  const DISTINCT_INTERACTIVE_TAGS = new Set([
    'a', 'button', 'input', 'select', 'textarea', 'summary', 'details', 'label', 'option'
  ]);
  const INTERACTIVE_ROLES = new Set([
    'button', 'link', 'menuitem', 'menuitemradio', 'menuitemcheckbox',
    'radio', 'checkbox', 'tab', 'switch', 'slider', 'spinbutton',
    'combobox', 'searchbox', 'textbox', 'listbox', 'option', 'scrollbar'
  ]);


  /**
   * Heuristically determines if an element should be considered as independently interactive,
   * even if it's nested inside another interactive container.
   *
   * This function helps detect deeply nested actionable elements (e.g., menu items within a button)
   * that may not be picked up by strict interactivity checks.
   *
   * @param {HTMLElement} element - The element to check.
   * @returns {boolean} Whether the element is heuristically interactive.
   */
  function isHeuristicallyInteractive(element) {
    if (!element || element.nodeType !== Node.ELEMENT_NODE) return false;

    // Skip non-visible elements early for performance
    if (!isElementVisible(element)) return false;

    // Check for common attributes that often indicate interactivity
    const hasInteractiveAttributes =
      element.hasAttribute('role') ||
      element.hasAttribute('tabindex') ||
      element.hasAttribute('onclick') ||
      typeof element.onclick === 'function';

    // Check for semantic class names suggesting interactivity
    const hasInteractiveClass = /\b(btn|clickable|menu|item|entry|link)\b/i.test(element.className || '');

    // Determine whether the element is inside a known interactive container
    const isInKnownContainer = Boolean(
      element.closest('button,a,[role="button"],.menu,.dropdown,.list,.toolbar')
    );

    // Ensure the element has at least one visible child (to avoid marking empty wrappers)
    const hasVisibleChildren = [...element.children].some(isElementVisible);

    // Avoid highlighting elements whose parent is <body> (top-level wrappers)
    const isParentBody = element.parentElement && element.parentElement.isSameNode(document.body);

    return (
      (isInteractiveElement(element) || hasInteractiveAttributes || hasInteractiveClass) &&
      hasVisibleChildren &&
      isInKnownContainer &&
      !isParentBody
    );
  }


  /**
   * Checks if an element likely represents a distinct interaction
   * separate from its parent (if the parent is also interactive).
   *
   * @param {HTMLElement} element - The element to check.
   * @returns {boolean} Whether the element is a distinct interaction.
   */
  function isElementDistinctInteraction(element) {
    if (!element || element.nodeType !== Node.ELEMENT_NODE) {
      return false;
    }

    const tagName = element.tagName.toLowerCase();
    const role = element.getAttribute('role');

    // Check if it's an iframe - always distinct boundary
    if (tagName === 'iframe') {
      return true;
    }

    // Check tag name
    if (DISTINCT_INTERACTIVE_TAGS.has(tagName)) {
      return true;
    }
    // Check interactive roles
    if (role && INTERACTIVE_ROLES.has(role)) {
      return true;
    }
    // Check contenteditable
    if (element.isContentEditable || element.getAttribute('contenteditable') === 'true') {
      return true;
    }
    // Check for common testing/automation attributes
    if (element.hasAttribute('data-testid') || element.hasAttribute('data-cy') || element.hasAttribute('data-test')) {
      return true;
    }
    // Check for explicit onclick handler (attribute or property)
    if (element.hasAttribute('onclick') || typeof element.onclick === 'function') {
      return true;
    }

    // return false

    // Check for other common interaction event listeners
    try {
      const getEventListenersForNode = element?.ownerDocument?.defaultView?.getEventListenersForNode || window.getEventListenersForNode;
      if (typeof getEventListenersForNode === 'function') {
        const listeners = getEventListenersForNode(element);
        const interactionEvents = ['click', 'mousedown', 'mouseup', 'keydown', 'keyup', 'submit', 'change', 'input', 'focus', 'blur'];
        for (const eventType of interactionEvents) {
          for (const listener of listeners) {
            if (listener.type === eventType) {
              return true; // Found a common interaction listener
            }
          }
        }
      }
      // Fallback: Check common event attributes if getEventListeners is not available (getEventListenersForNode doesn't work in page.evaluate context)
      const commonEventAttrs = ['onmousedown', 'onmouseup', 'onkeydown', 'onkeyup', 'onsubmit', 'onchange', 'oninput', 'onfocus', 'onblur'];
      if (commonEventAttrs.some(attr => element.hasAttribute(attr))) {
        return true;
      }
    } catch (e) {
      // console.warn(`Could not check event listeners for ${element.tagName}:`, e);
      // If checking listeners fails, rely on other checks
    }



    // if the element is not strictly interactive but appears clickable based on heuristic signals
    if (isHeuristicallyInteractive(element)) {
      return true;
    }

    // Default to false: if it's interactive but doesn't match above,
    // assume it triggers the same action as the parent.
    return false;
  }
  // --- End distinct interaction check ---

  /**
   * Handles the logic for deciding whether to highlight an element and performing the highlight.
   * @param {
    {
        tagName: string;
        attributes: Record<string, string>;
        extraAttributes?: Record<string, any>;
        xpath: any;
        children: never[];
        isVisible?: boolean;
        isTopElement?: boolean;
        isInteractive?: boolean;
        isInViewport?: boolean;
        highlightIndex?: number;
        shadowRoot?: boolean;
   }} nodeData - The node data object.
   * @param {HTMLElement} node - The node to highlight.
   * @param {HTMLElement | null} parentIframe - The parent iframe node.
   * @param {boolean} isParentHighlighted - Whether the parent node is highlighted.
   * @returns {boolean} Whether the element was highlighted.
   */
  function handleHighlighting(nodeData, node, parentIframe, isParentHighlighted) {
    if (!nodeData.isInteractive) return false; // Not interactive, definitely don't highlight

    let shouldHighlight = false;
    if (!isParentHighlighted) {
      // Parent wasn't highlighted, this interactive node can be highlighted.
      shouldHighlight = true;
    } else {
      // Parent *was* highlighted. Only highlight this node if it represents a distinct interaction.
      if (isElementDistinctInteraction(node)) {
        shouldHighlight = true;
      } else {
        // console.log(`Skipping highlight for ${nodeData.tagName} (parent highlighted)`);
        shouldHighlight = false;
      }
    }

    if (shouldHighlight) {
      // Check viewport status before assigning index and highlighting
      nodeData.isInViewport = isInExpandedViewport(node, viewportExpansion);

      // When viewportExpansion is -1, all interactive elements should get a highlight index
      // regardless of viewport status
      if (nodeData.isInViewport || viewportExpansion === -1) {
        nodeData.highlightIndex = highlightIndex++;

        if (doHighlightElements) {
          if (focusHighlightIndex >= 0) {
            if (focusHighlightIndex === nodeData.highlightIndex) {
              highlightElement(node, nodeData.highlightIndex, parentIframe);
            }
          } else {
            highlightElement(node, nodeData.highlightIndex, parentIframe);
          }
          return true; // Successfully highlighted
        }
      } else {
        // console.log(`Skipping highlight for ${nodeData.tagName} (outside viewport)`);
      }
    }

    return false; // Did not highlight
  }

  /**
   * Creates a node data object for a given node and its descendants.
   *
   * @param {HTMLElement} node - The node to process.
   * @param {HTMLElement | null} parentIframe - The parent iframe node.
   * @param {boolean} isParentHighlighted - Whether the parent node is highlighted.
   * @returns {string | null} The ID of the node data object, or null if the node is not processed.
   */
  function buildDomTree(node, parentIframe = null, isParentHighlighted = false) {
    // Fast rejection checks first
    if (!node || node.id === HIGHLIGHT_CONTAINER_ID ||
      (node.nodeType !== Node.ELEMENT_NODE && node.nodeType !== Node.TEXT_NODE)) {
      return null;
    }

    if (!node || node.id === HIGHLIGHT_CONTAINER_ID) {
      return null;
    }

    // Special handling for root node (body)
    if (node === document.body) {
      const nodeData = {
        tagName: 'body',
        attributes: {},
        xpath: '/body',
        children: [],
      };

      // Process children of body
      for (const child of node.childNodes) {
        const domElement = buildDomTree(child, parentIframe, false); // Body's children have no highlighted parent initially
        if (domElement) nodeData.children.push(domElement);
      }

      const id = `${ID.current++}`;
      DOM_HASH_MAP[id] = nodeData;
      return id;
    }

    // Early bailout for non-element nodes except text
    if (node.nodeType !== Node.ELEMENT_NODE && node.nodeType !== Node.TEXT_NODE) {
      return null;
    }

    // Process text nodes
    if (node.nodeType === Node.TEXT_NODE) {
      const textContent = node.textContent?.trim();
      if (!textContent) {
        return null;
      }

      // Only check visibility for text nodes that might be visible
      const parentElement = node.parentElement;
      if (!parentElement || parentElement.tagName.toLowerCase() === 'script') {
        return null;
      }

      const id = `${ID.current++}`;
      DOM_HASH_MAP[id] = {
        type: "TEXT_NODE",
        text: textContent,
        isVisible: isTextNodeVisible(node),
      };
      return id;
    }

    // Quick checks for element nodes
    if (node.nodeType === Node.ELEMENT_NODE && !isElementAccepted(node)) {
      return null;
    }

    // Early viewport check - only filter out elements clearly outside viewport
    // The getBoundingClientRect() of the Shadow DOM host element may return width/height = 0
    if (viewportExpansion !== -1 && !node.shadowRoot) {
      const rect = getCachedBoundingRect(node); // Keep for initial quick check
      const style = getCachedComputedStyle(node);

      // Skip viewport check for fixed/sticky elements as they may appear anywhere
      const isFixedOrSticky = style && (style.position === 'fixed' || style.position === 'sticky');

      // Check if element has actual dimensions using offsetWidth/Height (quick check)
      const hasSize = node.offsetWidth > 0 || node.offsetHeight > 0;

      // Use getBoundingClientRect for the quick OUTSIDE check.
      // isInExpandedViewport will do the more accurate check later if needed.
      if (!rect || (!isFixedOrSticky && !hasSize && (
        rect.bottom < -viewportExpansion ||
        rect.top > window.innerHeight + viewportExpansion ||
        rect.right < -viewportExpansion ||
        rect.left > window.innerWidth + viewportExpansion
      ))) {
        // console.log("Skipping node outside viewport (quick check):", node.tagName, rect);
        return null;
      }
    }

    /**
     * @type {
      {
          tagName: string;
          attributes: Record<string, string | null>;
          extraAttributes?: Record<string, any>;
          xpath: any;
          children: never[];
          isVisible?: boolean;
          isTopElement?: boolean;
          isInteractive?: boolean;
          isInViewport?: boolean;
          highlightIndex?: number;
          shadowRoot?: boolean;
      }
    } nodeData - The node data object.
     */
    const nodeData = {
      tagName: node.tagName.toLowerCase(),
      attributes: {},
      extraAttributes: {},
      xpath: getXPathTree(node, true),
      children: [],
    };

    const extraAttributesTagMap = {
      'input': ['type', 'placeholder', 'name', 'checked', 'readonly', 'disabled'],
    }

    // Get attributes for interactive elements or potential text containers
    if (isInteractiveCandidate(node) || node.tagName.toLowerCase() === 'iframe' || node.tagName.toLowerCase() === 'body') {
      if (node.tagName.toLowerCase() in extraAttributesTagMap) {
        // Get extra attributes for specific tags directly from the HTML node, which might not be present as
        // pure node attributes via `getAttributeNames()`
        for (const attr of extraAttributesTagMap[node.tagName.toLowerCase()]) {
          const value = node[attr];
          if (value !== undefined && value !== null) {
            nodeData.extraAttributes[attr] = value;
          }
        }
      }
      const attributeNames = node.getAttributeNames?.() || [];
      for (const name of attributeNames) {
        const value = node.getAttribute(name);
        nodeData.attributes[name] = value;
      }
    }

    let nodeWasHighlighted = false;
    // Perform visibility, interactivity, and highlighting checks
    if (node.nodeType === Node.ELEMENT_NODE) {
      nodeData.isVisible = isElementVisible(node); // isElementVisible uses offsetWidth/Height, which is fine
      if (nodeData.isVisible) {
        nodeData.isTopElement = isTopElement(node);

        // Special handling for ARIA menu containers - check interactivity even if not top element
        const role = node.getAttribute('role');
        const isMenuContainer = role === 'menu' || role === 'menubar' || role === 'listbox';

        if (nodeData.isTopElement || isMenuContainer) {
          nodeData.isInteractive = isInteractiveElement(node);
          // Call the dedicated highlighting function
          nodeWasHighlighted = handleHighlighting(nodeData, node, parentIframe, isParentHighlighted);
        }
      }
    }

    // Process children, with special handling for iframes and rich text editors
    if (node.tagName) {
      const tagName = node.tagName.toLowerCase();

      // Handle iframes
      if (tagName === "iframe") {
        try {
          const iframeDoc = node.contentDocument || node.contentWindow?.document;
          if (iframeDoc) {
            for (const child of iframeDoc.childNodes) {
              const domElement = buildDomTree(child, node, false);
              if (domElement) nodeData.children.push(domElement);
            }
          }
        } catch (e) {
          console.warn("Unable to access iframe:", e);
        }
      }
      // Handle rich text editors and contenteditable elements
      else if (
        node.isContentEditable ||
        node.getAttribute("contenteditable") === "true" ||
        node.id === "tinymce" ||
        node.classList.contains("mce-content-body") ||
        (tagName === "body" && node.getAttribute("data-id")?.startsWith("mce_"))
      ) {
        // Process all child nodes to capture formatted text
        for (const child of node.childNodes) {
          const domElement = buildDomTree(child, parentIframe, nodeWasHighlighted);
          if (domElement) nodeData.children.push(domElement);
        }
      }
      else {
        // Handle shadow DOM
        if (node.shadowRoot) {
          nodeData.shadowRoot = true;
          for (const child of node.shadowRoot.childNodes) {
            const domElement = buildDomTree(child, parentIframe, nodeWasHighlighted);
            if (domElement) nodeData.children.push(domElement);
          }
        }
        // Handle regular elements
        for (const child of node.childNodes) {
          // Pass the highlighted status of the *current* node to its children
          const passHighlightStatusToChild = nodeWasHighlighted || isParentHighlighted;
          const domElement = buildDomTree(child, parentIframe, passHighlightStatusToChild);
          if (domElement) nodeData.children.push(domElement);
        }
      }
    }

    // Skip empty anchor tags only if they have no dimensions and no children
    if (nodeData.tagName === 'a' && nodeData.children.length === 0 && !nodeData.attributes.href) {
      // Check if the anchor has actual dimensions
      const rect = getCachedBoundingRect(node);
      const hasSize = (rect && rect.width > 0 && rect.height > 0) || (node.offsetWidth > 0 || node.offsetHeight > 0);

      if (!hasSize) {
        return null;
      }
    }

    const id = `${ID.current++}`;
    DOM_HASH_MAP[id] = nodeData;
    return id;
  }

  const rootId = buildDomTree(document.body);

  // Clear the cache before starting
  DOM_CACHE.clearCache();

  return { rootId, map: DOM_HASH_MAP };
};<|MERGE_RESOLUTION|>--- conflicted
+++ resolved
@@ -845,11 +845,7 @@
       }
     }
 
-<<<<<<< HEAD
     const margin = 10;
-=======
-    const margin = 5;
->>>>>>> fd133988
     const rect = rects[Math.floor(rects.length / 2)];
 
     // For elements in viewport, check if they're topmost. Do the check in the
@@ -857,17 +853,10 @@
     const checkPoints = [
       // Initially only this was used, but it was not enough
       { x: rect.left + rect.width / 2, y: rect.top + rect.height / 2 },
-<<<<<<< HEAD
-      { x: rect.left + margin, y: rect.top + margin },
-      { x: rect.right - margin, y: rect.top + margin },
-      { x: rect.left + margin, y: rect.bottom - margin },
-      { x: rect.right - margin, y: rect.bottom - margin }
-=======
       { x: rect.left + margin, y: rect.top + margin },        // top left
       // { x: rect.right - margin, y: rect.top + margin },    // top right
       // { x: rect.left + margin, y: rect.bottom - margin },  // bottom left
       { x: rect.right - margin, y: rect.bottom - margin },    // bottom right
->>>>>>> fd133988
     ];
 
     return checkPoints.some(({ x, y }) => {
