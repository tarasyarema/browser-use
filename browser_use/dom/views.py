--- conflicted
+++ resolved
@@ -1,8 +1,3 @@
-<<<<<<< HEAD
-from dataclasses import dataclass
-from functools import cached_property
-from typing import TYPE_CHECKING, Any, Optional
-=======
 import hashlib
 from dataclasses import asdict, dataclass, field
 from enum import Enum
@@ -15,7 +10,6 @@
 from cdp_use.cdp.domsnapshot.commands import CaptureSnapshotReturns
 from cdp_use.cdp.target.types import TargetInfo
 from uuid_extensions import uuid7str
->>>>>>> 67f4ae11
 
 from browser_use.dom.utils import cap_text_length
 
@@ -233,18 +227,6 @@
 	node_value: str
 	"""this is where the value from `NodeType.TEXT_NODE` is stored usually"""
 	attributes: dict[str, str]
-<<<<<<< HEAD
-	children: list[DOMBaseNode]
-	is_interactive: bool = False
-	is_top_element: bool = False
-	is_in_viewport: bool = False
-	shadow_root: bool = False
-	highlight_index: int | None = None
-	viewport_coordinates: CoordinateSet | None = None
-	page_coordinates: CoordinateSet | None = None
-	viewport_info: ViewportInfo | None = None
-	extra_attributes: dict[str, Any] | None = None
-=======
 	"""slightly changed from the original attributes to be more readable"""
 	is_scrollable: bool | None
 	"""
@@ -254,7 +236,6 @@
 	"""
 	Whether the node is visible according to the upper most frame node.
 	"""
->>>>>>> 67f4ae11
 
 	absolute_position: DOMRect | None
 	"""
@@ -412,115 +393,6 @@
 		collect_text(self, 0)
 		return '\n'.join(text_parts).strip()
 
-<<<<<<< HEAD
-	@time_execution_sync('--clickable_elements_to_string')
-	def clickable_elements_to_string(
-		self, include_attributes: list[str] | None = None, include_extra_attributes: bool | None = False
-	) -> str:
-		"""Convert the processed DOM content to HTML."""
-		formatted_text = []
-
-		if not include_attributes:
-			include_attributes = DEFAULT_INCLUDE_ATTRIBUTES
-
-		def process_node(node: DOMBaseNode, depth: int) -> None:
-			next_depth = int(depth)
-			depth_str = depth * '\t'
-
-			if isinstance(node, DOMElementNode):
-				# Add element with highlight_index
-				if node.highlight_index is not None:
-					next_depth += 1
-
-					text = node.get_all_text_till_next_clickable_element()
-					attributes_html_str = None
-					if include_attributes:
-						attributes_to_include = {
-							key: str(value).strip()
-							for key, value in node.attributes.items()
-							if key in include_attributes and str(value).strip() != ''
-						}
-
-						if include_extra_attributes and node.extra_attributes:
-							for key, value in node.extra_attributes.items():
-								if key in include_attributes and str(value).strip() != '':
-									attributes_to_include[key] = str(value).strip()
-
-						# If value of any of the attributes is the same as ANY other value attribute only include the one that appears first in include_attributes
-						# WARNING: heavy vibes, but it seems good enough for saving tokens (it kicks in hard when it's long text)
-
-						# Pre-compute ordered keys that exist in both lists (faster than repeated lookups)
-						ordered_keys = [key for key in include_attributes if key in attributes_to_include]
-
-						if len(ordered_keys) > 1:  # Only process if we have multiple attributes
-							keys_to_remove = set()  # Use set for O(1) lookups
-							seen_values = {}  # value -> first_key_with_this_value
-
-							for key in ordered_keys:
-								value = attributes_to_include[key]
-								if len(value) > 5:  # to not remove false, true, etc
-									if value in seen_values:
-										# This value was already seen with an earlier key, so remove this key
-										keys_to_remove.add(key)
-									else:
-										# First time seeing this value, record it
-										seen_values[value] = key
-
-							# Remove duplicate keys (no need to check existence since we know they exist)
-							for key in keys_to_remove:
-								del attributes_to_include[key]
-
-						# Easy LLM optimizations
-						# if tag == role attribute, don't include it
-						if node.tag_name == attributes_to_include.get('role'):
-							del attributes_to_include['role']
-
-						# Remove attributes that duplicate the node's text content
-						attrs_to_remove_if_text_matches = ['aria-label', 'placeholder', 'title']
-						for attr in attrs_to_remove_if_text_matches:
-							if (
-								attributes_to_include.get(attr)
-								and attributes_to_include.get(attr, '').strip().lower() == text.strip().lower()
-							):
-								del attributes_to_include[attr]
-
-						if attributes_to_include.items():
-							# Format as key1='value1' key2='value2'
-							attributes_html_str = ' '.join(
-								f'{key}={cap_text_length(value, 15)}' for key, value in attributes_to_include.items()
-							)
-
-					# Build the line
-					if node.is_new:
-						highlight_indicator = f'*[{node.highlight_index}]'
-
-					else:
-						highlight_indicator = f'[{node.highlight_index}]'
-
-					line = f'{depth_str}{highlight_indicator}<{node.tag_name}'
-
-					if attributes_html_str:
-						line += f' {attributes_html_str}'
-
-					if text:
-						# Add space before >text only if there were NO attributes added before
-						text = text.strip()
-						if not attributes_html_str:
-							line += ' '
-						line += f'>{text}'
-
-					# Add space before /> only if neither attributes NOR text were added
-					elif not attributes_html_str:
-						line += ' '
-
-					# makes sense to have if the website has lots of text -> so the LLM knows which things are part of the same clickable element and which are not
-					line += ' />'  # 1 token
-					formatted_text.append(line)
-
-				# Process children regardless
-				for child in node.children:
-					process_node(child, next_depth)
-=======
 	def __repr__(self) -> str:
 		"""
 		@DEV ! don't display this to the LLM, it's SUPER long
@@ -667,7 +539,6 @@
 		content_below = max(0, scrollable_height - visible_height - scroll_top)
 		content_left = max(0, scroll_left)
 		content_right = max(0, scrollable_width - visible_width - scroll_left)
->>>>>>> 67f4ae11
 
 		# Calculate scroll percentages
 		vertical_scroll_percentage = 0
