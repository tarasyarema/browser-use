import asyncio
import logging
import time
from typing import TYPE_CHECKING

from cdp_use.cdp.accessibility.commands import GetFullAXTreeReturns
from cdp_use.cdp.accessibility.types import AXNode
from cdp_use.cdp.dom.types import Node

from browser_use.dom.enhanced_snapshot import (
	REQUIRED_COMPUTED_STYLES,
	build_snapshot_lookup,
)
from browser_use.dom.serializer.serializer import DOMTreeSerializer
from browser_use.dom.views import (
	CurrentPageTargets,
	DOMRect,
	EnhancedAXNode,
	EnhancedAXProperty,
	EnhancedDOMTreeNode,
	NodeType,
	SerializedDOMState,
	TargetAllTrees,
)

if TYPE_CHECKING:
	from browser_use.browser.session import BrowserSession


# TODO: enable cross origin iframes -> experimental for now
ENABLE_CROSS_ORIGIN_IFRAMES = False


class DomService:
	"""
	Service for getting the DOM tree and other DOM-related information.

	Either browser or page must be provided.

	TODO: currently we start a new websocket connection PER STEP, we should definitely keep this persistent
	"""

	logger: logging.Logger

	def __init__(self, browser_session: 'BrowserSession', logger: logging.Logger | None = None):
		self.browser_session = browser_session
		self.logger = logger or browser_session.logger

	async def __aenter__(self):
		return self

	async def __aexit__(self, exc_type, exc_value, traceback):
		pass  # no need to cleanup anything, browser_session auto handles cleaning up session cache

	async def _get_targets_for_page(self, target_id: str | None = None) -> CurrentPageTargets:
		"""Get the target info for a specific page.

		Args:
			target_id: The target ID to get info for. If None, uses current_target_id.
		"""
		targets = await self.browser_session.cdp_client.send.Target.getTargets()

		# Use provided target_id or fall back to current_target_id
		if target_id is None:
			target_id = self.browser_session.current_target_id
			if not target_id:
				raise ValueError('No current target ID set in browser session')

		# Find main page target by ID
		main_target = next((t for t in targets['targetInfos'] if t['targetId'] == target_id), None)

		if not main_target:
			raise ValueError(f'No target found for target ID: {target_id}')

		# Get all frames using the new method to find iframe targets for this page
		all_frames, _ = await self.browser_session.get_all_frames()

		# Find iframe targets that are children of this target
		iframe_targets = []
		for frame_info in all_frames.values():
			# Check if this frame is a cross-origin iframe with its own target
			if frame_info.get('isCrossOrigin') and frame_info.get('frameTargetId'):
				# Check if this frame belongs to our target
				parent_target = frame_info.get('parentTargetId', frame_info.get('frameTargetId'))
				if parent_target == target_id:
					# Find the target info for this iframe
					iframe_target = next(
						(t for t in targets['targetInfos'] if t['targetId'] == frame_info['frameTargetId']), None
					)
					if iframe_target:
						iframe_targets.append(iframe_target)

		return CurrentPageTargets(
			page_session=main_target,
			iframe_sessions=iframe_targets,
		)

	def _build_enhanced_ax_node(self, ax_node: AXNode) -> EnhancedAXNode:
		properties: list[EnhancedAXProperty] | None = None
		if 'properties' in ax_node and ax_node['properties']:
			properties = []
			for property in ax_node['properties']:
				try:
					# test whether property name can go into the enum (sometimes Chrome returns some random properties)
					properties.append(
						EnhancedAXProperty(
							name=property['name'],
							value=property.get('value', {}).get('value', None),
							# related_nodes=[],  # TODO: add related nodes
						)
					)
				except ValueError:
					pass

		enhanced_ax_node = EnhancedAXNode(
			ax_node_id=ax_node['nodeId'],
			ignored=ax_node['ignored'],
			role=ax_node.get('role', {}).get('value', None),
			name=ax_node.get('name', {}).get('value', None),
			description=ax_node.get('description', {}).get('value', None),
			properties=properties,
		)
		return enhanced_ax_node

	async def _get_viewport_ratio(self, target_id: str) -> float:
		"""Get viewport dimensions, device pixel ratio, and scroll position using CDP."""
		cdp_session = await self.browser_session.get_or_create_cdp_session(target_id=target_id, focus=True)

		try:
			# Get the layout metrics which includes the visual viewport
			metrics = await cdp_session.cdp_client.send.Page.getLayoutMetrics(session_id=cdp_session.session_id)

			visual_viewport = metrics.get('visualViewport', {})

			# IMPORTANT: Use CSS viewport instead of device pixel viewport
			# This fixes the coordinate mismatch on high-DPI displays
			css_visual_viewport = metrics.get('cssVisualViewport', {})
			css_layout_viewport = metrics.get('cssLayoutViewport', {})

			# Use CSS pixels (what JavaScript sees) instead of device pixels
			width = css_visual_viewport.get('clientWidth', css_layout_viewport.get('clientWidth', 1920.0))

			# Calculate device pixel ratio
			device_width = visual_viewport.get('clientWidth', width)
			css_width = css_visual_viewport.get('clientWidth', width)
			device_pixel_ratio = device_width / css_width if css_width > 0 else 1.0

			return float(device_pixel_ratio)
		except Exception as e:
			self.logger.debug(f'Viewport size detection failed: {e}')
			# Fallback to default viewport size
			return 1.0

	@classmethod
	def is_element_visible_according_to_all_parents(
		cls, node: EnhancedDOMTreeNode, html_frames: list[EnhancedDOMTreeNode]
	) -> bool:
		"""Check if the element is visible according to all its parent HTML frames."""

		if not node.snapshot_node:
			return False

		computed_styles = node.snapshot_node.computed_styles or {}

		display = computed_styles.get('display', '').lower()
		visibility = computed_styles.get('visibility', '').lower()
		opacity = computed_styles.get('opacity', '1')

		if display == 'none' or visibility == 'hidden':
			return False

		try:
			if float(opacity) <= 0:
				return False
		except (ValueError, TypeError):
			pass

		# Start with the element's local bounds (in its own frame's coordinate system)
		current_bounds = node.snapshot_node.bounds

		if not current_bounds:
			return False  # If there are no bounds, the element is not visible

		"""
		Reverse iterate through the html frames (that can be either iframe or document -> if it's a document frame compare if the current bounds interest with it (taking scroll into account) otherwise move the current bounds by the iframe offset)
		"""
		for frame in reversed(html_frames):
			if (
				frame.node_type == NodeType.ELEMENT_NODE
				and frame.node_name.upper() == 'IFRAME'
				and frame.snapshot_node
				and frame.snapshot_node.bounds
			):
				iframe_bounds = frame.snapshot_node.bounds

				# negate the values added in `_construct_enhanced_node`
				current_bounds.x += iframe_bounds.x
				current_bounds.y += iframe_bounds.y

			if (
				frame.node_type == NodeType.ELEMENT_NODE
				and frame.node_name == 'HTML'
				and frame.snapshot_node
				and frame.snapshot_node.scrollRects
				and frame.snapshot_node.clientRects
			):
				# For iframe content, we need to check visibility within the iframe's viewport
				# The scrollRects represent the current scroll position
				# The clientRects represent the viewport size
				# Elements are visible if they fall within the viewport after accounting for scroll

				# The viewport of the frame (what's actually visible)
				viewport_left = 0  # Viewport always starts at 0 in frame coordinates
				viewport_top = 0
				viewport_right = frame.snapshot_node.clientRects.width
				viewport_bottom = frame.snapshot_node.clientRects.height

				# Adjust element bounds by the scroll offset to get position relative to viewport
				# When scrolled down, scrollRects.y is positive, so we subtract it from element's y
				adjusted_x = current_bounds.x - frame.snapshot_node.scrollRects.x
				adjusted_y = current_bounds.y - frame.snapshot_node.scrollRects.y

				frame_intersects = (
					adjusted_x < viewport_right
					and adjusted_x + current_bounds.width > viewport_left
					and adjusted_y < viewport_bottom
					and adjusted_y + current_bounds.height > viewport_top
				)

				if not frame_intersects:
					# DEBUG: Log why element is not visible
					if node and node.attributes:
						attrs = node.attributes
						elem_id = attrs.get('id', '')
						elem_name = attrs.get('name', '')
						if (
							'city' in elem_id.lower()
							or 'city' in elem_name.lower()
							or 'state' in elem_id.lower()
							or 'state' in elem_name.lower()
							or 'zip' in elem_id.lower()
							or 'zip' in elem_name.lower()
						):
							import logging

							logging.info(
								f"🔍 DEBUG: Element id='{elem_id}' name='{elem_name}' not visible - adjusted bounds: x={adjusted_x}, y={adjusted_y}, w={current_bounds.width}, h={current_bounds.height}, viewport: {viewport_right}x{viewport_bottom}, scroll: x={frame.snapshot_node.scrollRects.x}, y={frame.snapshot_node.scrollRects.y}"
							)
					return False

				# Keep the original coordinate adjustment to maintain consistency
				# This adjustment is needed for proper coordinate transformation
				current_bounds.x -= frame.snapshot_node.scrollRects.x
				current_bounds.y -= frame.snapshot_node.scrollRects.y

		# If we reach here, element is visible in main viewport and all containing iframes
		return True

	async def _get_ax_tree_for_all_frames(self, target_id: str) -> GetFullAXTreeReturns:
		"""Recursively collect all frames and merge their accessibility trees into a single array."""

		cdp_session = await self.browser_session.get_or_create_cdp_session(target_id=target_id, focus=False)
		frame_tree = await cdp_session.cdp_client.send.Page.getFrameTree(session_id=cdp_session.session_id)

		def collect_all_frame_ids(frame_tree_node) -> list[str]:
			"""Recursively collect all frame IDs from the frame tree."""
			frame_ids = [frame_tree_node['frame']['id']]

			if 'childFrames' in frame_tree_node and frame_tree_node['childFrames']:
				for child_frame in frame_tree_node['childFrames']:
					frame_ids.extend(collect_all_frame_ids(child_frame))

			return frame_ids

		# Collect all frame IDs recursively
		all_frame_ids = collect_all_frame_ids(frame_tree['frameTree'])

		# Get accessibility tree for each frame
		ax_tree_requests = []
		for frame_id in all_frame_ids:
			ax_tree_request = cdp_session.cdp_client.send.Accessibility.getFullAXTree(
				params={'frameId': frame_id}, session_id=cdp_session.session_id
			)
			ax_tree_requests.append(ax_tree_request)

		# Wait for all requests to complete
		ax_trees = await asyncio.gather(*ax_tree_requests)

		# Merge all AX nodes into a single array
		merged_nodes: list[AXNode] = []
		for ax_tree in ax_trees:
			merged_nodes.extend(ax_tree['nodes'])

		return {'nodes': merged_nodes}

	async def _get_all_trees(self, target_id: str) -> TargetAllTrees:
		cdp_session = await self.browser_session.get_or_create_cdp_session(target_id=target_id, focus=False)

		# Wait for the page to be ready first
		try:
			ready_state = await cdp_session.cdp_client.send.Runtime.evaluate(
				params={'expression': 'document.readyState'}, session_id=cdp_session.session_id
			)
		except Exception as e:
			pass  # Page might not be ready yet
		# DEBUG: Log before capturing snapshot
		self.logger.info(f'🔍 DEBUG: Capturing DOM snapshot for target {target_id}')

		# Get actual scroll positions for all iframes before capturing snapshot
		iframe_scroll_positions = {}
		try:
			scroll_result = await cdp_session.cdp_client.send.Runtime.evaluate(
				params={
					'expression': """
					(() => {
						const scrollData = {};
						const iframes = document.querySelectorAll('iframe');
						iframes.forEach((iframe, index) => {
							try {
								const doc = iframe.contentDocument || iframe.contentWindow.document;
								if (doc) {
									scrollData[index] = {
										scrollTop: doc.documentElement.scrollTop || doc.body.scrollTop || 0,
										scrollLeft: doc.documentElement.scrollLeft || doc.body.scrollLeft || 0
									};
								}
							} catch (e) {
								// Cross-origin iframe, can't access
							}
						});
						return scrollData;
					})()
					""",
					'returnByValue': True,
				},
				session_id=cdp_session.session_id,
			)
			if scroll_result and 'result' in scroll_result and 'value' in scroll_result['result']:
				iframe_scroll_positions = scroll_result['result']['value']
				for idx, scroll_data in iframe_scroll_positions.items():
					self.logger.info(
						f'🔍 DEBUG: Iframe {idx} actual scroll position - scrollTop={scroll_data.get("scrollTop", 0)}, scrollLeft={scroll_data.get("scrollLeft", 0)}'
					)
		except Exception as e:
			self.logger.debug(f'Failed to get iframe scroll positions: {e}')

		snapshot_request = cdp_session.cdp_client.send.DOMSnapshot.captureSnapshot(
			params={
				'computedStyles': REQUIRED_COMPUTED_STYLES,
				'includePaintOrder': True,
				'includeDOMRects': True,
				'includeBlendedBackgroundColors': False,
				'includeTextColorOpacities': False,
			},
			session_id=cdp_session.session_id,
		)

		dom_tree_request = cdp_session.cdp_client.send.DOM.getDocument(
			params={'depth': -1, 'pierce': True}, session_id=cdp_session.session_id
		)

		ax_tree_request = self._get_ax_tree_for_all_frames(target_id)

		device_pixel_ratio_request = self._get_viewport_ratio(target_id)

<<<<<<< HEAD
		element_node = DOMElementNode(
			tag_name=node_data['tagName'],
			xpath=node_data['xpath'],
			attributes=node_data.get('attributes', {}),
			children=[],
			is_visible=node_data.get('isVisible', False),
			is_interactive=node_data.get('isInteractive', False),
			is_top_element=node_data.get('isTopElement', False),
			is_in_viewport=node_data.get('isInViewport', False),
			highlight_index=node_data.get('highlightIndex'),
			shadow_root=node_data.get('shadowRoot', False),
			parent=None,
			viewport_info=viewport_info,
			extra_attributes=node_data.get('extraAttributes', None),
=======
		start = time.time()
		# Gather all CDP requests with timeout
		try:
			snapshot, dom_tree, ax_tree, device_pixel_ratio = await asyncio.wait_for(
				asyncio.gather(snapshot_request, dom_tree_request, ax_tree_request, device_pixel_ratio_request), timeout=10.0
			)
		except TimeoutError:
			# Try to get them individually to see which one hangs
			snapshot = await asyncio.wait_for(snapshot_request, timeout=2.0)
			dom_tree = await asyncio.wait_for(dom_tree_request, timeout=2.0)
			ax_tree = await asyncio.wait_for(ax_tree_request, timeout=2.0)
			device_pixel_ratio = await asyncio.wait_for(device_pixel_ratio_request, timeout=2.0)
		end = time.time()
		cdp_timing = {'cdp_calls_total': end - start}

		# DEBUG: Log snapshot info
		if snapshot and 'documents' in snapshot:
			total_nodes = sum(len(doc.get('nodes', [])) for doc in snapshot['documents'])
			self.logger.info(f'🔍 DEBUG: Snapshot contains {len(snapshot["documents"])} documents with {total_nodes} total nodes')
			# Log iframe-specific info
			for doc_idx, doc in enumerate(snapshot['documents']):
				if doc_idx > 0:  # Not the main document
					self.logger.info(f'🔍 DEBUG: Document {doc_idx} has {len(doc.get("nodes", []))} nodes')

		return TargetAllTrees(
			snapshot=snapshot,
			dom_tree=dom_tree,
			ax_tree=ax_tree,
			device_pixel_ratio=device_pixel_ratio,
			cdp_timing=cdp_timing,
>>>>>>> 67f4ae11
		)

	async def get_dom_tree(
		self,
		target_id: str,
		initial_html_frames: list[EnhancedDOMTreeNode] | None = None,
		initial_total_frame_offset: DOMRect | None = None,
	) -> EnhancedDOMTreeNode:
		"""Get the DOM tree for a specific target.

		Args:
			target_id: Optional target ID. If None, uses current target.
			initial_html_frames: List of HTML frame nodes encountered so far
			initial_total_frame_offset: Accumulated coordinate offset
		"""

		trees = await self._get_all_trees(target_id)

		dom_tree = trees.dom_tree
		ax_tree = trees.ax_tree
		snapshot = trees.snapshot
		device_pixel_ratio = trees.device_pixel_ratio

		ax_tree_lookup: dict[int, AXNode] = {
			ax_node['backendDOMNodeId']: ax_node for ax_node in ax_tree['nodes'] if 'backendDOMNodeId' in ax_node
		}

		enhanced_dom_tree_node_lookup: dict[int, EnhancedDOMTreeNode] = {}
		""" NodeId (NOT backend node id) -> enhanced dom tree node"""  # way to get the parent/content node

		# Parse snapshot data with everything calculated upfront
		snapshot_lookup = build_snapshot_lookup(snapshot, device_pixel_ratio)

		async def _construct_enhanced_node(
			node: Node, html_frames: list[EnhancedDOMTreeNode] | None, total_frame_offset: DOMRect | None
		) -> EnhancedDOMTreeNode:
			"""
			Recursively construct enhanced DOM tree nodes.

			Args:
				node: The DOM node to construct
				html_frames: List of HTML frame nodes encountered so far
				accumulated_iframe_offset: Accumulated coordinate translation from parent iframes (includes scroll corrections)
			"""

			# Initialize lists if not provided
			if html_frames is None:
				html_frames = []

			# to get rid of the pointer references
			if total_frame_offset is None:
				total_frame_offset = DOMRect(x=0.0, y=0.0, width=0.0, height=0.0)
			else:
				total_frame_offset = DOMRect(
					total_frame_offset.x, total_frame_offset.y, total_frame_offset.width, total_frame_offset.height
				)

			# memoize the mf (I don't know if some nodes are duplicated)
			if node['nodeId'] in enhanced_dom_tree_node_lookup:
				return enhanced_dom_tree_node_lookup[node['nodeId']]

			ax_node = ax_tree_lookup.get(node['backendNodeId'])
			if ax_node:
				enhanced_ax_node = self._build_enhanced_ax_node(ax_node)
			else:
				enhanced_ax_node = None

			# To make attributes more readable
			attributes: dict[str, str] | None = None
			if 'attributes' in node and node['attributes']:
				attributes = {}
				for i in range(0, len(node['attributes']), 2):
					attributes[node['attributes'][i]] = node['attributes'][i + 1]

			shadow_root_type = None
			if 'shadowRootType' in node and node['shadowRootType']:
				try:
					shadow_root_type = node['shadowRootType']
				except ValueError:
					pass

			# Get snapshot data and calculate absolute position
			snapshot_data = snapshot_lookup.get(node['backendNodeId'], None)
			absolute_position = None
			if snapshot_data and snapshot_data.bounds:
				absolute_position = DOMRect(
					x=snapshot_data.bounds.x + total_frame_offset.x,
					y=snapshot_data.bounds.y + total_frame_offset.y,
					width=snapshot_data.bounds.width,
					height=snapshot_data.bounds.height,
				)

			dom_tree_node = EnhancedDOMTreeNode(
				node_id=node['nodeId'],
				backend_node_id=node['backendNodeId'],
				node_type=NodeType(node['nodeType']),
				node_name=node['nodeName'],
				node_value=node['nodeValue'],
				attributes=attributes or {},
				is_scrollable=node.get('isScrollable', None),
				frame_id=node.get('frameId', None),
				session_id=self.browser_session.agent_focus.session_id if self.browser_session.agent_focus else None,
				target_id=target_id,
				content_document=None,
				shadow_root_type=shadow_root_type,
				shadow_roots=None,
				parent_node=None,
				children_nodes=None,
				ax_node=enhanced_ax_node,
				snapshot_node=snapshot_data,
				is_visible=None,
				absolute_position=absolute_position,
				element_index=None,
			)

			enhanced_dom_tree_node_lookup[node['nodeId']] = dom_tree_node

			if 'parentId' in node and node['parentId']:
				dom_tree_node.parent_node = enhanced_dom_tree_node_lookup[
					node['parentId']
				]  # parents should always be in the lookup

			# Check if this is an HTML frame node and add it to the list
			updated_html_frames = html_frames.copy()
			if node['nodeType'] == NodeType.ELEMENT_NODE.value and node['nodeName'] == 'HTML' and node.get('frameId') is not None:
				updated_html_frames.append(dom_tree_node)

				# and adjust the total frame offset by scroll
				if snapshot_data and snapshot_data.scrollRects:
					total_frame_offset.x -= snapshot_data.scrollRects.x
					total_frame_offset.y -= snapshot_data.scrollRects.y
					# DEBUG: Log iframe scroll information
					self.logger.info(
						f'🔍 DEBUG: HTML frame scroll - scrollY={snapshot_data.scrollRects.y}, scrollX={snapshot_data.scrollRects.x}, frameId={node.get("frameId")}, nodeId={node["nodeId"]}'
					)

			# Calculate new iframe offset for content documents, accounting for iframe scroll
			if node['nodeName'].upper() == 'IFRAME' and snapshot_data and snapshot_data.bounds:
				if snapshot_data.bounds:
					updated_html_frames.append(dom_tree_node)

					total_frame_offset.x += snapshot_data.bounds.x
					total_frame_offset.y += snapshot_data.bounds.y

			if 'contentDocument' in node and node['contentDocument']:
				dom_tree_node.content_document = await _construct_enhanced_node(
					node['contentDocument'], updated_html_frames, total_frame_offset
				)
				dom_tree_node.content_document.parent_node = dom_tree_node
				# forcefully set the parent node to the content document node (helps traverse the tree)

			if 'shadowRoots' in node and node['shadowRoots']:
				dom_tree_node.shadow_roots = []
				for shadow_root in node['shadowRoots']:
					shadow_root_node = await _construct_enhanced_node(shadow_root, updated_html_frames, total_frame_offset)
					# forcefully set the parent node to the shadow root node (helps traverse the tree)
					shadow_root_node.parent_node = dom_tree_node
					dom_tree_node.shadow_roots.append(shadow_root_node)

			if 'children' in node and node['children']:
				dom_tree_node.children_nodes = []
				for child in node['children']:
					dom_tree_node.children_nodes.append(
						await _construct_enhanced_node(child, updated_html_frames, total_frame_offset)
					)

			# Set visibility using the collected HTML frames
			dom_tree_node.is_visible = self.is_element_visible_according_to_all_parents(dom_tree_node, updated_html_frames)

			# DEBUG: Log visibility info for form elements in iframes
			if dom_tree_node.tag_name and dom_tree_node.tag_name.upper() in ['INPUT', 'SELECT', 'TEXTAREA', 'LABEL']:
				attrs = dom_tree_node.attributes or {}
				elem_id = attrs.get('id', '')
				elem_name = attrs.get('name', '')
				if (
					'city' in elem_id.lower()
					or 'city' in elem_name.lower()
					or 'state' in elem_id.lower()
					or 'state' in elem_name.lower()
					or 'zip' in elem_id.lower()
					or 'zip' in elem_name.lower()
				):
					self.logger.info(
						f"🔍 DEBUG: Form element {dom_tree_node.tag_name} id='{elem_id}' name='{elem_name}' - visible={dom_tree_node.is_visible}, bounds={dom_tree_node.snapshot_node.bounds if dom_tree_node.snapshot_node else 'NO_SNAPSHOT'}"
					)

			# handle cross origin iframe (just recursively call the main function with the proper target if it exists in iframes)
			# only do this if the iframe is visible (otherwise it's not worth it)

			if (
				# TODO: hacky way to disable cross origin iframes for now
				ENABLE_CROSS_ORIGIN_IFRAMES and node['nodeName'].upper() == 'IFRAME' and node.get('contentDocument', None) is None
			):  # None meaning there is no content
				# Use get_all_frames to find the iframe's target
				frame_id = node.get('frameId', None)
				if frame_id:
					all_frames, _ = await self.browser_session.get_all_frames()
					frame_info = all_frames.get(frame_id)
					iframe_document_target = None
					if frame_info and frame_info.get('frameTargetId'):
						# Get the target info for this iframe
						targets = await self.browser_session.cdp_client.send.Target.getTargets()
						iframe_document_target = next(
							(t for t in targets['targetInfos'] if t['targetId'] == frame_info['frameTargetId']), None
						)
				else:
					iframe_document_target = None
				# if target actually exists in one of the frames, just recursively build the dom tree for it
				if iframe_document_target:
					self.logger.debug(f'Getting content document for iframe {node.get("frameId", None)}')
					content_document = await self.get_dom_tree(
						target_id=iframe_document_target.get('targetId'),
						# TODO: experiment with this values -> not sure whether the whole cross origin iframe should be ALWAYS included as soon as some part of it is visible or not.
						# Current config: if the cross origin iframe is AT ALL visible, then just include everything inside of it!
						# initial_html_frames=updated_html_frames,
						initial_total_frame_offset=total_frame_offset,
					)

					dom_tree_node.content_document = content_document
					dom_tree_node.content_document.parent_node = dom_tree_node

			return dom_tree_node

		enhanced_dom_tree_node = await _construct_enhanced_node(dom_tree['root'], initial_html_frames, initial_total_frame_offset)

		return enhanced_dom_tree_node

	async def get_serialized_dom_tree(
		self, previous_cached_state: SerializedDOMState | None = None
	) -> tuple[SerializedDOMState, EnhancedDOMTreeNode, dict[str, float]]:
		"""Get the serialized DOM tree representation for LLM consumption.

		Returns:
			Tuple of (serialized_dom_state, enhanced_dom_tree_root, timing_info)
		"""

		# Use current target (None means use current)
		assert self.browser_session.current_target_id is not None
		enhanced_dom_tree = await self.get_dom_tree(target_id=self.browser_session.current_target_id)

		start = time.time()
		serialized_dom_state, serializer_timing = DOMTreeSerializer(
			enhanced_dom_tree, previous_cached_state
		).serialize_accessible_elements()

		end = time.time()
		serialize_total_timing = {'serialize_dom_tree_total': end - start}

		# Combine all timing info
		all_timing = {**serializer_timing, **serialize_total_timing}

		return serialized_dom_state, enhanced_dom_tree, all_timing<|MERGE_RESOLUTION|>--- conflicted
+++ resolved
@@ -363,22 +363,6 @@
 
 		device_pixel_ratio_request = self._get_viewport_ratio(target_id)
 
-<<<<<<< HEAD
-		element_node = DOMElementNode(
-			tag_name=node_data['tagName'],
-			xpath=node_data['xpath'],
-			attributes=node_data.get('attributes', {}),
-			children=[],
-			is_visible=node_data.get('isVisible', False),
-			is_interactive=node_data.get('isInteractive', False),
-			is_top_element=node_data.get('isTopElement', False),
-			is_in_viewport=node_data.get('isInViewport', False),
-			highlight_index=node_data.get('highlightIndex'),
-			shadow_root=node_data.get('shadowRoot', False),
-			parent=None,
-			viewport_info=viewport_info,
-			extra_attributes=node_data.get('extraAttributes', None),
-=======
 		start = time.time()
 		# Gather all CDP requests with timeout
 		try:
@@ -409,7 +393,6 @@
 			ax_tree=ax_tree,
 			device_pixel_ratio=device_pixel_ratio,
 			cdp_timing=cdp_timing,
->>>>>>> 67f4ae11
 		)
 
 	async def get_dom_tree(
